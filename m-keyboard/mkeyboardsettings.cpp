/*
 * This file is part of meego-keyboard 
 *
 * Copyright (C) 2010-2011 Nokia Corporation and/or its subsidiary(-ies). All rights reserved.
 *
 * Contact: Mohammad Anwari <Mohammad.Anwari@nokia.com>
 *
 * Redistribution and use in source and binary forms, with or without modification, 
 * are permitted provided that the following conditions are met:
 *
 * Redistributions of source code must retain the above copyright notice, this list 
 * of conditions and the following disclaimer.
 * Redistributions in binary form must reproduce the above copyright notice, this list 
 * of conditions and the following disclaimer in the documentation and/or other materials 
 * provided with the distribution.
 * Neither the name of Nokia Corporation nor the names of its contributors may be 
 * used to endorse or promote products derived from this software without specific 
 * prior written permission.
 *
 * THIS SOFTWARE IS PROVIDED BY THE COPYRIGHT HOLDERS AND CONTRIBUTORS "AS IS" AND ANY 
 * EXPRESS OR IMPLIED WARRANTIES, INCLUDING, BUT NOT LIMITED TO, THE IMPLIED WARRANTIES OF 
 * MERCHANTABILITY AND FITNESS FOR A PARTICULAR PURPOSE ARE DISCLAIMED. IN NO EVENT SHALL 
 * THE COPYRIGHT OWNER OR CONTRIBUTORS BE LIABLE FOR ANY DIRECT, INDIRECT, INCIDENTAL, SPECIAL, 
 * EXEMPLARY, OR CONSEQUENTIAL DAMAGES (INCLUDING, BUT NOT LIMITED TO, PROCUREMENT OF 
 * SUBSTITUTE GOODS OR SERVICES; LOSS OF USE, DATA, OR PROFITS; OR BUSINESS INTERRUPTION) 
 * HOWEVER CAUSED AND ON ANY THEORY OF LIABILITY, WHETHER IN CONTRACT, STRICT LIABILITY, 
 * OR TORT (INCLUDING NEGLIGENCE OR OTHERWISE) ARISING IN ANY WAY OUT OF THE USE OF THIS 
 * SOFTWARE, EVEN IF ADVISED OF THE POSSIBILITY OF SUCH DAMAGE.

 */

#include "mkeyboardsettings.h"
#include "mkeyboardsettingswidget.h"
#include "keyboarddata.h"

#include <QObject>
#include <QGraphicsWidget>
#include <QDir>
#include <QFileInfo>
#include <QDebug>

namespace {
    const QString SettingsImErrorCorrection("/meegotouch/inputmethods/virtualkeyboard/correctionenabled");
    const QString SettingsImCorrectionSpace("/meegotouch/inputmethods/virtualkeyboard/correctwithspace");
    const QString InputMethodLayouts("/meegotouch/inputmethods/virtualkeyboard/layouts");
    const QString VKBConfigurationPath("/usr/share/meegotouch/virtual-keyboard/layouts/");
    const QString VKBLayoutsFilterRule("*.xml");
    const QString VKBLayoutsIgnoreRules("number|test|customer|default"); // use as regexp to ignore number, test, customer and default layouts
<<<<<<< HEAD
    const QString SettingsFuzzy("/meegotouch/inputmethods/virtualkeyboard/fuzzyselected");
    const QString SettingsWordPrediction("/meegotouch/inputmethods/virtualkeyboard/wordpredictionenabled");
=======
    const QString ChineseVKBConfigurationPath("/usr/share/meegotouch/virtual-keyboard/layouts/chinese");
    const QString VKBUserLayoutPath(".config/meego-keyboard/layouts/"); // relative to home dir
>>>>>>> 79b03a11
};

MKeyboardSettings::MKeyboardSettings()
    : keyboardErrorCorrectionConf(SettingsImErrorCorrection),
      keyboardCorrectionSpaceConf(SettingsImCorrectionSpace),
      selectedKeyboardsConf(InputMethodLayouts),
      chineseKeyboardFuzzyConf(SettingsFuzzy),
      chineseKeyboardWordPredictionConf(SettingsWordPrediction)
{
    readAvailableKeyboards();
    connect(&keyboardErrorCorrectionConf, SIGNAL(valueChanged()),
            this, SIGNAL(errorCorrectionChanged()));
    connect(&keyboardCorrectionSpaceConf, SIGNAL(valueChanged()),
            this, SIGNAL(correctionSpaceChanged()));
    connect(&selectedKeyboardsConf, SIGNAL(valueChanged()),
            this, SIGNAL(selectedKeyboardsChanged()));

    connect(&chineseKeyboardFuzzyConf, SIGNAL(valueChanged()),
            this, SIGNAL(fuzzyChanged()));
    connect(&chineseKeyboardWordPredictionConf, SIGNAL(valueChanged()),
            this, SIGNAL(wordPredictionChanged()));
}

MKeyboardSettings::~MKeyboardSettings()
{
}

QGraphicsWidget *MKeyboardSettings::createContentWidget(QGraphicsWidget *parent)
{
    // the pointer of returned QGraphicsWidget is owned by the caller,
    // so we just always create a new containerWidget.
    return new MKeyboardSettingsWidget(this, parent);
}

QString MKeyboardSettings::title()
{
    //% "Virtual keyboards"
    return qtTrId("qtn_txts_virtual_keyboards");;
}

QString MKeyboardSettings::icon()
{
    return "";
}

void MKeyboardSettings::readAvailableKeyboards()
{
    availableKeyboardInfos.clear();
    QList<QDir> dirs;
    dirs << QDir(VKBConfigurationPath, VKBLayoutsFilterRule);
<<<<<<< HEAD
=======
    // TO BE REMOVED
    // Add Chinese input method layout directories here to allow our setting
    // could manage Chinese IM layouts. This is a workaround, will be removed later.
    dirs << QDir(ChineseVKBConfigurationPath, VKBLayoutsFilterRule);
    dirs << QDir(QDir::homePath() + QDir::separator() + VKBUserLayoutPath, VKBLayoutsFilterRule);

>>>>>>> 79b03a11
    QRegExp ignoreExp(VKBLayoutsIgnoreRules, Qt::CaseInsensitive);

    foreach (const QDir &dir, dirs) {
        // available keyboard layouts are determined by xml layouts that can be found
        foreach (const QFileInfo &keyboardFileInfo, dir.entryInfoList()) {
            if (keyboardFileInfo.fileName().contains(ignoreExp))
                continue;
            KeyboardData keyboard;
            if (keyboard.loadNokiaKeyboard(keyboardFileInfo.filePath())) {
                if (keyboard.layoutFile().isEmpty()
                    || keyboard.language().isEmpty()
                    || keyboard.title().isEmpty())
                    continue;
                bool duplicated = false;
                foreach (const KeyboardInfo &info, availableKeyboardInfos) {
                    if (info.layoutFile == keyboard.layoutFile()
                        || info.title == keyboard.title()) {
                        // strip duplicated layout which has the same layout/title
                        duplicated = true;
                        break;
                    }
                }
                if (!duplicated) {
                    KeyboardInfo keyboardInfo;
                    // strip the path, only save the layout file name.
                    keyboardInfo.layoutFile = QFileInfo(keyboard.layoutFile()).fileName();
                    keyboardInfo.title = keyboard.title();
                    availableKeyboardInfos.append(keyboardInfo);
                }
            }
        }
    }
}

QMap<QString, QString> MKeyboardSettings::availableKeyboards() const
{
    QMap<QString, QString> keyboards;
    foreach (const KeyboardInfo &keyboardInfo, availableKeyboardInfos) {
        keyboards.insert(keyboardInfo.layoutFile, keyboardInfo.title);
    }
    return keyboards;
}

QMap<QString, QString> MKeyboardSettings::selectedKeyboards() const
{
    QMap<QString, QString> keyboards;
    foreach (const QString layoutFile, selectedKeyboardsConf.value().toStringList()) {
        keyboards.insert(layoutFile, keyboardTitle(layoutFile));
    }
    return keyboards;
}

void MKeyboardSettings::setSelectedKeyboards(const QStringList &keyboardLayouts)
{
    selectedKeyboardsConf.set(keyboardLayouts);
}

QString MKeyboardSettings::keyboardTitle(const QString &layoutFile) const
{
    QString title;
    foreach (const KeyboardInfo &keyboardInfo, availableKeyboardInfos) {
        if (keyboardInfo.layoutFile == layoutFile) {
            title = keyboardInfo.title;
            break;
        }
    }
    return title;
}

QString MKeyboardSettings::keyboardLayoutFile(const QString &title) const
{
    QString layoutFile;
    foreach (const KeyboardInfo &keyboardInfo, availableKeyboardInfos) {
        if (keyboardInfo.title == title) {
            layoutFile = keyboardInfo.layoutFile;
            break;
        }
    }
    return layoutFile;
}

bool MKeyboardSettings::errorCorrection() const
{
    return keyboardErrorCorrectionConf.value().toBool();
}

void MKeyboardSettings::setErrorCorrection(bool enabled)
{
    keyboardErrorCorrectionConf.set(enabled);
}

bool MKeyboardSettings::correctionSpace() const
{
    return keyboardCorrectionSpaceConf.value().toBool();
}

void MKeyboardSettings::setCorrectionSpace(bool enabled)
{
    keyboardCorrectionSpaceConf.set(enabled);
}

bool MKeyboardSettings::fuzzyPinyin() const
{
    return chineseKeyboardFuzzyConf.value().toBool();
}

void MKeyboardSettings::setFuzzyPinyin(bool enabled)
{
    if (chineseKeyboardFuzzyConf.value().toBool() != enabled)
         chineseKeyboardFuzzyConf.set(enabled);
}

bool MKeyboardSettings::wordPrediction() const
{
    return chineseKeyboardWordPredictionConf.value().toBool();
}

void MKeyboardSettings::setWordPrediction(bool enabled)
{
    if (chineseKeyboardWordPredictionConf.value().toBool() != enabled)
         chineseKeyboardWordPredictionConf.set(enabled);
}<|MERGE_RESOLUTION|>--- conflicted
+++ resolved
@@ -46,13 +46,9 @@
     const QString VKBConfigurationPath("/usr/share/meegotouch/virtual-keyboard/layouts/");
     const QString VKBLayoutsFilterRule("*.xml");
     const QString VKBLayoutsIgnoreRules("number|test|customer|default"); // use as regexp to ignore number, test, customer and default layouts
-<<<<<<< HEAD
     const QString SettingsFuzzy("/meegotouch/inputmethods/virtualkeyboard/fuzzyselected");
     const QString SettingsWordPrediction("/meegotouch/inputmethods/virtualkeyboard/wordpredictionenabled");
-=======
-    const QString ChineseVKBConfigurationPath("/usr/share/meegotouch/virtual-keyboard/layouts/chinese");
     const QString VKBUserLayoutPath(".config/meego-keyboard/layouts/"); // relative to home dir
->>>>>>> 79b03a11
 };
 
 MKeyboardSettings::MKeyboardSettings()
@@ -103,15 +99,8 @@
     availableKeyboardInfos.clear();
     QList<QDir> dirs;
     dirs << QDir(VKBConfigurationPath, VKBLayoutsFilterRule);
-<<<<<<< HEAD
-=======
-    // TO BE REMOVED
-    // Add Chinese input method layout directories here to allow our setting
-    // could manage Chinese IM layouts. This is a workaround, will be removed later.
-    dirs << QDir(ChineseVKBConfigurationPath, VKBLayoutsFilterRule);
     dirs << QDir(QDir::homePath() + QDir::separator() + VKBUserLayoutPath, VKBLayoutsFilterRule);
 
->>>>>>> 79b03a11
     QRegExp ignoreExp(VKBLayoutsIgnoreRules, Qt::CaseInsensitive);
 
     foreach (const QDir &dir, dirs) {
